const express = require('express');
const cors = require('cors');
const {createClient} = require('@supabase/supabase-js')
require('dotenv').config();

const app = express();
const PORT = process.env.PORT || 8080;

// Initialize Supabase client
const supabase = createClient(
    process.env.SUPABASE_URL,
    process.env.SUPABASE_ANON_KEY
);

// Middleware
app.use(cors());
app.use(express.json());
app.use(express.urlencoded({ extended: true }));

// Test route
app.get('/', (req, res) => {
    res.json({ message: 'App is running!' });
});

// Test Supabase connection
app.get('/test-db', async (req, res) => {
    try {
<<<<<<< HEAD
        const [airportsResult, hotelsResult] = await Promise.all([
            supabase.from('airports').select('*'),
            supabase.from('hotels').select('*')
        ]);
=======
        const { data, error } = await supabase
            .from('airports')
            .select('count', { count: 'exact' });
>>>>>>> 871ea444

        if (airportsResult.error) throw airportsResult.error;
        if (hotelsResult.error) throw hotelsResult.error;

<<<<<<< HEAD
        res.json({
            message: 'Supabase connected successfully!',
            airports: airportsResult.data,
            hotels: hotelsResult.data
        });
=======
    res.json({
        message: 'Supabase connected successfully!',
        posts_count: data[0].count
    });
>>>>>>> 871ea444
    } catch (error) {
        console.error('Supabase connection error:', error);
        res.status(500).json({ error: 'Failed to connect to Supabase' });
    }
});

// Start server
app.listen(PORT, () => {
    console.log(`Server is running on http://localhost:${PORT}`);
});<|MERGE_RESOLUTION|>--- conflicted
+++ resolved
@@ -1,10 +1,17 @@
 const express = require('express');
 const cors = require('cors');
+const {createClient} = require('@supabase/supabase-js')
 const {createClient} = require('@supabase/supabase-js')
 require('dotenv').config();
 
 const app = express();
 const PORT = process.env.PORT || 8080;
+
+// Initialize Supabase client
+const supabase = createClient(
+    process.env.SUPABASE_URL,
+    process.env.SUPABASE_ANON_KEY
+);
 
 // Initialize Supabase client
 const supabase = createClient(
@@ -25,32 +32,19 @@
 // Test Supabase connection
 app.get('/test-db', async (req, res) => {
     try {
-<<<<<<< HEAD
         const [airportsResult, hotelsResult] = await Promise.all([
             supabase.from('airports').select('*'),
             supabase.from('hotels').select('*')
         ]);
-=======
-        const { data, error } = await supabase
-            .from('airports')
-            .select('count', { count: 'exact' });
->>>>>>> 871ea444
 
         if (airportsResult.error) throw airportsResult.error;
         if (hotelsResult.error) throw hotelsResult.error;
 
-<<<<<<< HEAD
         res.json({
             message: 'Supabase connected successfully!',
             airports: airportsResult.data,
             hotels: hotelsResult.data
         });
-=======
-    res.json({
-        message: 'Supabase connected successfully!',
-        posts_count: data[0].count
-    });
->>>>>>> 871ea444
     } catch (error) {
         console.error('Supabase connection error:', error);
         res.status(500).json({ error: 'Failed to connect to Supabase' });
